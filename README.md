# Serviço SPFBL

### Introdução

O serviço SPFBL é uma junção dos conceitos de SPF e DNSBL.

O propósito deste serviço é melhorar o processamento SPF e reduzir a quantidade de consultas externas de um servidor de e-mail, na qual utiliza SPF e pelo menos um serviço qualquer de DNSBL.

Uma vez iniciado o serviço, as consultas podem ser feitas por programas clientes, onde um exemplo é o script "spfblquery.sh".

A listagem é realizada através do ticket SPFBL, que é enviado juntamente com o qualificador SPF da consulta:

```
user:~# ./spfblquery.sh 200.160.7.130 gter-bounces@eng.registro.br eng.registro.br
PASS cPo6NAde1euHf6A2oT13sNlzCqnCH+PIuY/ClbDH2RJrV08UwvNblJPJiVo0E0SwAiO/lzSW+5BKdXXxDovqQPNqcfrvpBx5wPWgEC7EJ54=
```

Este ticket deve ser incluído no cabeçalho "Received-SPFBL" da mensagem para uma possível denúncia de SPAM futura.

Caso a mensagem seja considerada SPAM pelo usuário, a mensagem deve ser processada pelo script "spfblspam.sh", que vai extrair o ticket contido no campo "Received-SPFBL" e enviá-lo ao serviço SPFBL:

```
user:~# ./spfblspam.sh <caminho da mensagem SPAM>
Reclamação SPFBL enviada com sucesso.
```

Cada denúncia expira em sete dias após a data de recebimento da mensagem e só pode ser denunciada até três dias após o recebimento.

Se este projeto for útil para sua empresa, faça uma doação de qualquer valor para ajudar a mantê-lo:

![Donate](https://github.com/leonamp/SPFBL/blob/master/bicoin.png "1HVe5J3dziyEQ1BCDQamNWas6ruVHTyESy")

### Funcionalidades

Algumas alterações foram implementadas no SPFBl com a intenção de minimizar as respostas negativas ou incoerentes do SPF convencional.

##### Correção de sintaxe SPF

As vezes alguns administradores de DNS acabam cometendo erros pequenos ao registrar um SPF para um determinado domínio. O SPFBL é capaz de fazer algumas correções destes erros.

Por exemplo, o domínio "farmaciassaorafael.com.br", com o registro SPF "v=spf1 ipv4:177.10.167.165 -all", retorna falha no SPF convencional, mas o SPFBL reconhece um REGEX CIDR dentro de um token e deduz que o administrador queria dizer ip4 ou ip6.

Além disto, se um mecanismo não puder ser reconhecido pelo SPFBL, este mesmo mecanismo é apenas ignorado, dando chance de acontecer um match em outros mecanismos que são reconhecidos pelo SPFBL.

##### Merge de múltiplos registros SPF

Se o administrador registrar vários registros SPF para um determinado domínio, o SPFBL faz o merge de todos eles e considera como se fosse apenas um.

##### Mecanismos permissivos demais

O SPF convencional premite o registro de alguns mecanismos que são permissivos demais ao ponto de retornar sempre PASS para qualquer parâmetro utilizado na consulta.

Um destes mecanismos é o +all, que no SPFBL foi abolido e substituido por ?all sempre que encontrado.

Os mecanismos de blocos de IP que contém algum endereço IP reservado são ignorados pelo SPFBL.

##### Domínios sem registro SPF

Quando um domínio não tem registro SPF, o SPFBL considera a recomendação "best-guess" do SPF: [best-guess](http://www.openspf.org/FAQ/Best_guess_record).

Porém mesmo considerando esta recomendação, alguns domínios que não tem registro SPF não funcionam bem com o "best-guess". Nestes casos é possível registrar um "best-guess" específico para um determinado domínio. Por exemplo, o domínio "yahoo.com.br" não tem registro SPF e custuma enviar os seus e-mails pelos servidores listados no registro SPF do domínio "yahoo.com". A solução para este problema é adicionar o "best-guess" "v=spf1 redirect=yahoo.com" para o domínio "yahoo.com.br".

##### Cache dos registros SPF

O SPFBL mantém em cache todos os registros SPF encontrados e procura mantê-los atualizados em background de acordo com o volume de consultas de cada um deles.

##### Denúncia de SPAM

Quando o resultado da consulta SPFBL retorna um ticket, dentro dele segue informações sobre o responsável pelo envio e a data que a consulta foi realizada. Este ticket pode ser utilizado para formalizar uma denúncia,, que contabiliza para o responsável o peso de denúncia. Cada denúncia expira em sete dias após a data da consulta e não pode ser feita após três dias da consulta.

### Funcionamento

A seguir é mostrado como o SPFBL funciona internamente.

##### Respostas SPFBL

O SPFBL pode retorna todos os qualificadores do SPF convencional mais um qualifidador novo, chamado LISTED:

PASS <ticket>: permitir o recebimento da mensagem.
FAIL: rejeitar o recebimento da mensagem e informar à origem o descumprimento do SPF.
SOFTFAIL <ticket>: permitir o recebimento da mensagem mas marcar como suspeita.
NEUTRAL <ticket>: permitir o recebimento da mensagem.
NONE <ticket>: permitir o recebimento da mensagem.
LISTED: rejeitar o recebimento da mensagem e informar à origem a listagem em blacklist por sete dias.

##### Método de listagem

O SPFBL mantém uma flag para cada responsável. Esta flag tem três estados: WHITE, GRAY e BLACK. A seguinte máquina de estado é utlizada para manipular estas flags, sendo Pmin e Pmax probabilidades mínima e máxima de se tratar de SPAM:

![flagFSM.png](https://github.com/leonamp/SPFBL/blob/master/flagFSM.png "flagFSM.png")

Quando a flag estiver no estado BLACK para o responsável, então o SPFBL retorna LISTED.

##### Registro de provedores de e-mail

É possível registrar um provedor de e-mail no SPFBL. Sempre que um provedor for registrado, o SPFBL vai considerar os respectivos endereços de e-mail como responsável pelo envio, sendo que o provedor será isentado da responsabilidade.

##### Tipos de responsável

Sempre que o qualificador do SPFBL der PASS, o responsável considerado é o próprio remetente ou o domínio do remetente. Será considerado o remetente se o domínio dele estiver registrado no SPFBL como provedor de e-mail, como por exemplo: @hotmail.com, @gmail.com, @yahoo.com, etc. Caso contrário, o responsável é o domínio do remetente, mais o CNPJ ou CPF deste domínio quando este for da TDL BR.

Quando o qualificador for diferente de PASS, então o responsável considerado é o HELO ou o IP. Será considerado o HELO, com domínio e CNPJ ou CPF, se este for o reverso válido do IP. Caso contrário, o responsável é o IP.

##### Consulta de checagem SPFBL

É possível fazer uma consulta de checagem SPFBL. Este tipo de consulta não retorna ticket, mas mostra todos os responsáveis considerados pelo SPFBL, de modo que o administrador possa entender melhor a resposta de uma consulta normal SPFBL.

```
user:~# ./spfblcheck.sh 191.243.197.31 op4o@adsensum.com.br smtp-197-31.adsensum.com.br
PASS
.adsensum.com.br 2656±1218s GRAY 0.061
013.566.954/0001-08 2831±714s BLACK 0.108
@adsensum.com.br 2656±1218s GRAY 0.061
```

<<<<<<< HEAD
Na primeira linha, temos o qualificados SPF convencional. Nas demais linhas, temos uma sequencia dos responsáveis pelo envio na mensagem, sendo que a primeira coluna é o token do responsável, a segunda coluna é a frequência de envio, a terceira é a flag de listagem e a quarta coluna é a probabilidade daquele responsável estar enviando SPAM.
=======
1HVe5J3dziyEQ1BCDQamNWas6ruVHTyESy

![Donate](https://github.com/leonamp/SPFBL/blob/master/bicoin.png "Donate")
>>>>>>> c6f4f2ad

<|MERGE_RESOLUTION|>--- conflicted
+++ resolved
@@ -1,123 +1,119 @@
-# Serviço SPFBL
-
-### Introdução
-
-O serviço SPFBL é uma junção dos conceitos de SPF e DNSBL.
-
-O propósito deste serviço é melhorar o processamento SPF e reduzir a quantidade de consultas externas de um servidor de e-mail, na qual utiliza SPF e pelo menos um serviço qualquer de DNSBL.
-
-Uma vez iniciado o serviço, as consultas podem ser feitas por programas clientes, onde um exemplo é o script "spfblquery.sh".
-
-A listagem é realizada através do ticket SPFBL, que é enviado juntamente com o qualificador SPF da consulta:
-
-```
-user:~# ./spfblquery.sh 200.160.7.130 gter-bounces@eng.registro.br eng.registro.br
-PASS cPo6NAde1euHf6A2oT13sNlzCqnCH+PIuY/ClbDH2RJrV08UwvNblJPJiVo0E0SwAiO/lzSW+5BKdXXxDovqQPNqcfrvpBx5wPWgEC7EJ54=
-```
-
-Este ticket deve ser incluído no cabeçalho "Received-SPFBL" da mensagem para uma possível denúncia de SPAM futura.
-
-Caso a mensagem seja considerada SPAM pelo usuário, a mensagem deve ser processada pelo script "spfblspam.sh", que vai extrair o ticket contido no campo "Received-SPFBL" e enviá-lo ao serviço SPFBL:
-
-```
-user:~# ./spfblspam.sh <caminho da mensagem SPAM>
-Reclamação SPFBL enviada com sucesso.
-```
-
-Cada denúncia expira em sete dias após a data de recebimento da mensagem e só pode ser denunciada até três dias após o recebimento.
-
-Se este projeto for útil para sua empresa, faça uma doação de qualquer valor para ajudar a mantê-lo:
-
-![Donate](https://github.com/leonamp/SPFBL/blob/master/bicoin.png "1HVe5J3dziyEQ1BCDQamNWas6ruVHTyESy")
-
-### Funcionalidades
-
-Algumas alterações foram implementadas no SPFBl com a intenção de minimizar as respostas negativas ou incoerentes do SPF convencional.
-
-##### Correção de sintaxe SPF
-
-As vezes alguns administradores de DNS acabam cometendo erros pequenos ao registrar um SPF para um determinado domínio. O SPFBL é capaz de fazer algumas correções destes erros.
-
-Por exemplo, o domínio "farmaciassaorafael.com.br", com o registro SPF "v=spf1 ipv4:177.10.167.165 -all", retorna falha no SPF convencional, mas o SPFBL reconhece um REGEX CIDR dentro de um token e deduz que o administrador queria dizer ip4 ou ip6.
-
-Além disto, se um mecanismo não puder ser reconhecido pelo SPFBL, este mesmo mecanismo é apenas ignorado, dando chance de acontecer um match em outros mecanismos que são reconhecidos pelo SPFBL.
-
-##### Merge de múltiplos registros SPF
-
-Se o administrador registrar vários registros SPF para um determinado domínio, o SPFBL faz o merge de todos eles e considera como se fosse apenas um.
-
-##### Mecanismos permissivos demais
-
-O SPF convencional premite o registro de alguns mecanismos que são permissivos demais ao ponto de retornar sempre PASS para qualquer parâmetro utilizado na consulta.
-
-Um destes mecanismos é o +all, que no SPFBL foi abolido e substituido por ?all sempre que encontrado.
-
-Os mecanismos de blocos de IP que contém algum endereço IP reservado são ignorados pelo SPFBL.
-
-##### Domínios sem registro SPF
-
-Quando um domínio não tem registro SPF, o SPFBL considera a recomendação "best-guess" do SPF: [best-guess](http://www.openspf.org/FAQ/Best_guess_record).
-
-Porém mesmo considerando esta recomendação, alguns domínios que não tem registro SPF não funcionam bem com o "best-guess". Nestes casos é possível registrar um "best-guess" específico para um determinado domínio. Por exemplo, o domínio "yahoo.com.br" não tem registro SPF e custuma enviar os seus e-mails pelos servidores listados no registro SPF do domínio "yahoo.com". A solução para este problema é adicionar o "best-guess" "v=spf1 redirect=yahoo.com" para o domínio "yahoo.com.br".
-
-##### Cache dos registros SPF
-
-O SPFBL mantém em cache todos os registros SPF encontrados e procura mantê-los atualizados em background de acordo com o volume de consultas de cada um deles.
-
-##### Denúncia de SPAM
-
-Quando o resultado da consulta SPFBL retorna um ticket, dentro dele segue informações sobre o responsável pelo envio e a data que a consulta foi realizada. Este ticket pode ser utilizado para formalizar uma denúncia,, que contabiliza para o responsável o peso de denúncia. Cada denúncia expira em sete dias após a data da consulta e não pode ser feita após três dias da consulta.
-
-### Funcionamento
-
-A seguir é mostrado como o SPFBL funciona internamente.
-
-##### Respostas SPFBL
-
-O SPFBL pode retorna todos os qualificadores do SPF convencional mais um qualifidador novo, chamado LISTED:
-
-PASS <ticket>: permitir o recebimento da mensagem.
-FAIL: rejeitar o recebimento da mensagem e informar à origem o descumprimento do SPF.
-SOFTFAIL <ticket>: permitir o recebimento da mensagem mas marcar como suspeita.
-NEUTRAL <ticket>: permitir o recebimento da mensagem.
-NONE <ticket>: permitir o recebimento da mensagem.
-LISTED: rejeitar o recebimento da mensagem e informar à origem a listagem em blacklist por sete dias.
-
-##### Método de listagem
-
-O SPFBL mantém uma flag para cada responsável. Esta flag tem três estados: WHITE, GRAY e BLACK. A seguinte máquina de estado é utlizada para manipular estas flags, sendo Pmin e Pmax probabilidades mínima e máxima de se tratar de SPAM:
-
-![flagFSM.png](https://github.com/leonamp/SPFBL/blob/master/flagFSM.png "flagFSM.png")
-
-Quando a flag estiver no estado BLACK para o responsável, então o SPFBL retorna LISTED.
-
-##### Registro de provedores de e-mail
-
-É possível registrar um provedor de e-mail no SPFBL. Sempre que um provedor for registrado, o SPFBL vai considerar os respectivos endereços de e-mail como responsável pelo envio, sendo que o provedor será isentado da responsabilidade.
-
-##### Tipos de responsável
-
-Sempre que o qualificador do SPFBL der PASS, o responsável considerado é o próprio remetente ou o domínio do remetente. Será considerado o remetente se o domínio dele estiver registrado no SPFBL como provedor de e-mail, como por exemplo: @hotmail.com, @gmail.com, @yahoo.com, etc. Caso contrário, o responsável é o domínio do remetente, mais o CNPJ ou CPF deste domínio quando este for da TDL BR.
-
-Quando o qualificador for diferente de PASS, então o responsável considerado é o HELO ou o IP. Será considerado o HELO, com domínio e CNPJ ou CPF, se este for o reverso válido do IP. Caso contrário, o responsável é o IP.
-
-##### Consulta de checagem SPFBL
-
-É possível fazer uma consulta de checagem SPFBL. Este tipo de consulta não retorna ticket, mas mostra todos os responsáveis considerados pelo SPFBL, de modo que o administrador possa entender melhor a resposta de uma consulta normal SPFBL.
-
-```
-user:~# ./spfblcheck.sh 191.243.197.31 op4o@adsensum.com.br smtp-197-31.adsensum.com.br
-PASS
-.adsensum.com.br 2656±1218s GRAY 0.061
-013.566.954/0001-08 2831±714s BLACK 0.108
-@adsensum.com.br 2656±1218s GRAY 0.061
-```
-
-<<<<<<< HEAD
-Na primeira linha, temos o qualificados SPF convencional. Nas demais linhas, temos uma sequencia dos responsáveis pelo envio na mensagem, sendo que a primeira coluna é o token do responsável, a segunda coluna é a frequência de envio, a terceira é a flag de listagem e a quarta coluna é a probabilidade daquele responsável estar enviando SPAM.
-=======
-1HVe5J3dziyEQ1BCDQamNWas6ruVHTyESy
-
-![Donate](https://github.com/leonamp/SPFBL/blob/master/bicoin.png "Donate")
->>>>>>> c6f4f2ad
-
+# Serviço SPFBL
+
+### Introdução
+
+O serviço SPFBL é uma junção dos conceitos de SPF e DNSBL.
+
+O propósito deste serviço é melhorar o processamento SPF e reduzir a quantidade de consultas externas de um servidor de e-mail, na qual utiliza SPF e pelo menos um serviço qualquer de DNSBL.
+
+Uma vez iniciado o serviço, as consultas podem ser feitas por programas clientes, onde um exemplo é o script "spfblquery.sh".
+
+A listagem é realizada através do ticket SPFBL, que é enviado juntamente com o qualificador SPF da consulta:
+
+```
+user:~# ./spfblquery.sh 200.160.7.130 gter-bounces@eng.registro.br eng.registro.br
+PASS cPo6NAde1euHf6A2oT13sNlzCqnCH+PIuY/ClbDH2RJrV08UwvNblJPJiVo0E0SwAiO/lzSW+5BKdXXxDovqQPNqcfrvpBx5wPWgEC7EJ54=
+```
+
+Este ticket deve ser incluído no cabeçalho "Received-SPFBL" da mensagem para uma possível denúncia de SPAM futura.
+
+Caso a mensagem seja considerada SPAM pelo usuário, a mensagem deve ser processada pelo script "spfblspam.sh", que vai extrair o ticket contido no campo "Received-SPFBL" e enviá-lo ao serviço SPFBL:
+
+```
+user:~# ./spfblspam.sh <caminho da mensagem SPAM>
+Reclamação SPFBL enviada com sucesso.
+```
+
+Cada denúncia expira em sete dias após a data de recebimento da mensagem e só pode ser denunciada até três dias após o recebimento.
+
+Se este projeto for útil para sua empresa, faça uma doação de qualquer valor para ajudar a mantê-lo:
+
+![Donate](https://github.com/leonamp/SPFBL/blob/master/bicoin.png "1HVe5J3dziyEQ1BCDQamNWas6ruVHTyESy")
+
+### Funcionalidades
+
+Algumas alterações foram implementadas no SPFBl com a intenção de minimizar as respostas negativas ou incoerentes do SPF convencional.
+
+##### Correção de sintaxe SPF
+
+As vezes alguns administradores de DNS acabam cometendo erros pequenos ao registrar um SPF para um determinado domínio. O SPFBL é capaz de fazer algumas correções destes erros.
+
+Por exemplo, o domínio "farmaciassaorafael.com.br", com o registro SPF "v=spf1 ipv4:177.10.167.165 -all", retorna falha no SPF convencional, mas o SPFBL reconhece um REGEX CIDR dentro de um token e deduz que o administrador queria dizer ip4 ou ip6.
+
+Além disto, se um mecanismo não puder ser reconhecido pelo SPFBL, este mesmo mecanismo é apenas ignorado, dando chance de acontecer um match em outros mecanismos que são reconhecidos pelo SPFBL.
+
+##### Merge de múltiplos registros SPF
+
+Se o administrador registrar vários registros SPF para um determinado domínio, o SPFBL faz o merge de todos eles e considera como se fosse apenas um.
+
+##### Mecanismos permissivos demais
+
+O SPF convencional premite o registro de alguns mecanismos que são permissivos demais ao ponto de retornar sempre PASS para qualquer parâmetro utilizado na consulta.
+
+Um destes mecanismos é o +all, que no SPFBL foi abolido e substituido por ?all sempre que encontrado.
+
+Os mecanismos de blocos de IP que contém algum endereço IP reservado são ignorados pelo SPFBL.
+
+##### Domínios sem registro SPF
+
+Quando um domínio não tem registro SPF, o SPFBL considera a recomendação "best-guess" do SPF: [best-guess](http://www.openspf.org/FAQ/Best_guess_record).
+
+Porém mesmo considerando esta recomendação, alguns domínios que não tem registro SPF não funcionam bem com o "best-guess". Nestes casos é possível registrar um "best-guess" específico para um determinado domínio. Por exemplo, o domínio "yahoo.com.br" não tem registro SPF e custuma enviar os seus e-mails pelos servidores listados no registro SPF do domínio "yahoo.com". A solução para este problema é adicionar o "best-guess" "v=spf1 redirect=yahoo.com" para o domínio "yahoo.com.br".
+
+##### Cache dos registros SPF
+
+O SPFBL mantém em cache todos os registros SPF encontrados e procura mantê-los atualizados em background de acordo com o volume de consultas de cada um deles.
+
+##### Denúncia de SPAM
+
+Quando o resultado da consulta SPFBL retorna um ticket, dentro dele segue informações sobre o responsável pelo envio e a data que a consulta foi realizada. Este ticket pode ser utilizado para formalizar uma denúncia,, que contabiliza para o responsável o peso de denúncia. Cada denúncia expira em sete dias após a data da consulta e não pode ser feita após três dias da consulta.
+
+### Funcionamento
+
+A seguir é mostrado como o SPFBL funciona internamente.
+
+##### Respostas SPFBL
+
+O SPFBL pode retorna todos os qualificadores do SPF convencional mais um qualifidador novo, chamado LISTED:
+
+PASS <ticket>: permitir o recebimento da mensagem.
+FAIL: rejeitar o recebimento da mensagem e informar à origem o descumprimento do SPF.
+SOFTFAIL <ticket>: permitir o recebimento da mensagem mas marcar como suspeita.
+NEUTRAL <ticket>: permitir o recebimento da mensagem.
+NONE <ticket>: permitir o recebimento da mensagem.
+LISTED: rejeitar o recebimento da mensagem e informar à origem a listagem em blacklist por sete dias.
+
+##### Método de listagem
+
+O SPFBL mantém uma flag para cada responsável. Esta flag tem três estados: WHITE, GRAY e BLACK. A seguinte máquina de estado é utlizada para manipular estas flags, sendo Pmin e Pmax probabilidades mínima e máxima de se tratar de SPAM:
+
+![flagFSM.png](https://github.com/leonamp/SPFBL/blob/master/flagFSM.png "flagFSM.png")
+
+Quando a flag estiver no estado BLACK para o responsável, então o SPFBL retorna LISTED.
+
+##### Registro de provedores de e-mail
+
+É possível registrar um provedor de e-mail no SPFBL. Sempre que um provedor for registrado, o SPFBL vai considerar os respectivos endereços de e-mail como responsável pelo envio, sendo que o provedor será isentado da responsabilidade.
+
+##### Tipos de responsável
+
+Sempre que o qualificador do SPFBL der PASS, o responsável considerado é o próprio remetente ou o domínio do remetente. Será considerado o remetente se o domínio dele estiver registrado no SPFBL como provedor de e-mail, como por exemplo: @hotmail.com, @gmail.com, @yahoo.com, etc. Caso contrário, o responsável é o domínio do remetente, mais o CNPJ ou CPF deste domínio quando este for da TDL BR.
+
+Quando o qualificador for diferente de PASS, então o responsável considerado é o HELO ou o IP. Será considerado o HELO, com domínio e CNPJ ou CPF, se este for o reverso válido do IP. Caso contrário, o responsável é o IP.
+
+##### Consulta de checagem SPFBL
+
+É possível fazer uma consulta de checagem SPFBL. Este tipo de consulta não retorna ticket, mas mostra todos os responsáveis considerados pelo SPFBL, de modo que o administrador possa entender melhor a resposta de uma consulta normal SPFBL.
+
+```
+user:~# ./spfblcheck.sh 191.243.197.31 op4o@adsensum.com.br smtp-197-31.adsensum.com.br
+PASS
+.adsensum.com.br 2656±1218s GRAY 0.061
+013.566.954/0001-08 2831±714s BLACK 0.108
+@adsensum.com.br 2656±1218s GRAY 0.061
+```
+
+Na primeira linha, temos o qualificados SPF convencional. Nas demais linhas, temos uma sequencia dos responsáveis pelo envio na mensagem, sendo que a primeira coluna é o token do responsável, a segunda coluna é a frequência de envio, a terceira é a flag de listagem e a quarta coluna é a probabilidade daquele responsável estar enviando SPAM.
+
+![Donate](https://github.com/leonamp/SPFBL/blob/master/bicoin.png "Donate")
+